--- conflicted
+++ resolved
@@ -103,20 +103,17 @@
     // flush_cache(zone_config->kernel_load_paddr, zone_config->kernel_size);
     // flush_cache(zone_config->dtb_load_paddr, zone_config->dtb_size);
 
-<<<<<<< HEAD
     // pr_info("debug: hvisor_zone_start calling hvisor_call\n");
     
-    err = hvisor_call(HVISOR_HC_START_ZONE, __pa(zone_config), 0);
+    err = hvisor_call(HVISOR_HC_START_ZONE, __pa(zone_config), sizeof(zone_config_t));
 
     // pr_info("debug: hvisor_zone_start hvcall done, err: %d\n", err);
 
-=======
-    err = hvisor_call(HVISOR_HC_START_ZONE, __pa(zone_config), sizeof(zone_config_t));
->>>>>>> e01eb074
     kfree(zone_config);
     return err;
 }
 
+#ifndef LOONGARCH64
 static int is_reserved_memory(unsigned long phys, unsigned long size) {
     struct device_node *parent, *child;
     struct reserved_mem *rmem;
@@ -136,6 +133,7 @@
     }
     return 0;
 }
+#endif
 
 static int hvisor_zone_list(zone_list_args_t __user *arg)
 {
@@ -143,8 +141,6 @@
     zone_info_t *zones;
     zone_list_args_t args;
 
-    pr_info("debug: hvisor_zone_list start, args.cnt: %d\n", args.cnt);
-
     /* Copy user provided arguments to kernel space */
     if (copy_from_user(&args, arg, sizeof(zone_list_args_t)))
     {
@@ -155,11 +151,7 @@
     zones = kmalloc(args.cnt * sizeof(zone_info_t), GFP_KERNEL);
     memset(zones, 0, args.cnt * sizeof(zone_info_t));
 
-    pr_info("debug: hvisor_zone_list calling hvisor_call\n");
-
     ret = hvisor_call(HVISOR_HC_ZONE_LIST, __pa(zones), args.cnt);
-
-    pr_info("debug: hvisor_zone_list hvcall done, ret: %d\n", ret);
 
     if (ret < 0)
     {
@@ -310,25 +302,10 @@
     if (!node) {
         pr_info("hvisor_virtio_device node not found in dtb, can't use virtio devices\n");
     }
-<<<<<<< HEAD
-    else
-    {
-        hvisor_irq = of_irq_get(node, 0);
-        pr_info("hvisor_irq in dtb is %d\n", hvisor_irq);
-        err = request_irq(hvisor_irq, irq_handler, IRQF_SHARED | IRQF_TRIGGER_RISING, "hvisor", &hvisor_misc_dev);
-        if (err)
-        {
-            pr_err("hvisor cannot register IRQ, err is %d\n", err);
-            free_irq(hvisor_irq, &hvisor_misc_dev);
-            misc_deregister(&hvisor_misc_dev);
-            return err;
-        }
-=======
     else {
         virtio_irq = of_irq_get(node, 0);
         err = request_irq(virtio_irq, virtio_irq_handler, IRQF_SHARED | IRQF_TRIGGER_RISING, "hvisor_virtio_device", &hvisor_misc_dev);
         if (err) goto err_out;
->>>>>>> e01eb074
     }
     of_node_put(node);
     pr_info("hvisor init done!!!\n");
