sources ?= $(wildcard *.c) ../cJSON/cJSON.c
objects ?= $(sources:.c=.o)
ivc_demo_object ?= ivc_demo.o
rpmsg_demo_object ?= rpmsg_demo.o
hvisor_objects ?= $(filter-out $(ivc_demo_object) $(rpmsg_demo_object), $(objects))
ROOT ?= /
# gnu or musl
LIBC ?= gnu

ifeq ($(ARCH), arm64)
	CCARCH := aarch64
else ifeq ($(ARCH), riscv)
	CCARCH := riscv64
else ifeq ($(ARCH), loongarch)
	CCARCH := loongarch64
else
$(error "Unsupported architecture $(ARCH)")
endif

ifeq ($(filter $(LIBC),gnu musl),)
$(error LIBC must be one of: gnu musl)
endif

ifeq ($(ARCH), loongarch)
toolchain := $(CCARCH)-unknown-linux-$(LIBC)
else
toolchain := $(CCARCH)-linux-$(LIBC)
endif

CFLAGS := -Wall -Wextra -DLOG_USE_COLOR -DHLOG=$(LOG) --sysroot=$(ROOT)

include_dirs := -I../include -I./include -I../cJSON

ifeq ($(LIBC), musl)
include_dirs += -I./compat/
endif

LDFLAGS := -lpthread

# LIBS := -L$(ROOT)/usr/lib/$(toolchain) -L$(ROOT)/lib
# LIBS := -L/opt/aarch64-linux-musl-cross/aarch64-linux-musl -L/opt/aarch64-linux-musl-cross/lib

ifeq ($(VIRTIO_GPU), y)
	sources += $(wildcard ./virtio_gpu/*.c)
	CFLAGS += -DENABLE_VIRTIO_GPU
endif

include $(sources:.c=.d)

ifeq ($(DEBUG), y)
	CFLAGS += -g -O0
else 
	CFLAGS += -O2
endif

CC := $(toolchain)-gcc
READELF := $(toolchain)-readelf
OBJDUMP := $(toolchain)-objdump

ifeq ($(ARCH), arm64)
	ifeq ($(VIRTIO_GPU), y)
		include_dirs += -I/usr/$(toolchain)/include -I/usr/$(toolchain)/include/libdrm -L/usr/$(toolchain)/lib -ldrm 
	endif
else ifeq ($(ARCH), riscv)
	CFLAGS += -static
else ifeq ($(ARCH), loongarch)
	CFLAGS += -DLOONGARCH64 -static
	ifeq ($(VIRTIO_GPU), y)
		include_dirs += -I/opt/libdrm-install/include -L/opt/libdrm-install/lib -I/opt/libdrm-install/include/libdrm -ldrm
	endif
<<<<<<< HEAD
else ifeq ($(ARCH), x86_64)
	CC := x86_64-linux-gnu-gcc
	READELF := x86_64-linux-gnu-readelf
	OBJDUMP := x86_64-linux-gnu-objdump
else
	CC := gcc
=======
>>>>>>> 2570f940
endif

.PHONY: all clean

all: hvisor ivc_demo rpmsg_demo

%.d: %.c
	@set -e; rm -f $@; \
	$(CC) -MM $(include_dirs) $< > $@.$$$$; \
	sed 's,\($*\)\.o[ :]*,\1.o $@ : ,g' < $@.$$$$ > $@; \
	rm -f $@.$$$$

$(objects): %.o: %.c
	$(CC) $(CFLAGS) $(include_dirs) $(LIBS) -c -o $@ $<

hvisor: $(hvisor_objects)
	$(CC) -o $@ $^ $(CFLAGS) $(include_dirs) $(LDFLAGS) $(LIBS)

ivc_demo: $(ivc_demo_object)
	$(CC) -o $@ $^ $(CFLAGS) $(include_dirs) $(LDFLAGS) $(LIBS)

rpmsg_demo: $(rpmsg_demo_object)
	$(CC) -o $@ $^ $(CFLAGS) $(include_dirs) $(LDFLAGS) $(LIBS)

clean:
	@rm -f hvisor ivc_demo rpmsg_demo *.o *.d *.d.* virtio_gpu/*.o virtio_gpu/*.d virtio_gpu/*.d.* ../cJSON/*.o ../cJSON/*.d ../cJSON/*.d.*<|MERGE_RESOLUTION|>--- conflicted
+++ resolved
@@ -13,6 +13,8 @@
 	CCARCH := riscv64
 else ifeq ($(ARCH), loongarch)
 	CCARCH := loongarch64
+else ifeq ($(ARCH), x86_64)
+	CCARCH := x86_64
 else
 $(error "Unsupported architecture $(ARCH)")
 endif
@@ -68,15 +70,10 @@
 	ifeq ($(VIRTIO_GPU), y)
 		include_dirs += -I/opt/libdrm-install/include -L/opt/libdrm-install/lib -I/opt/libdrm-install/include/libdrm -ldrm
 	endif
-<<<<<<< HEAD
 else ifeq ($(ARCH), x86_64)
 	CC := x86_64-linux-gnu-gcc
 	READELF := x86_64-linux-gnu-readelf
 	OBJDUMP := x86_64-linux-gnu-objdump
-else
-	CC := gcc
-=======
->>>>>>> 2570f940
 endif
 
 .PHONY: all clean
