--- conflicted
+++ resolved
@@ -1,8 +1,4 @@
-<<<<<<< HEAD
-=======
-#include "event_monitor.h"
-#include "log.h"
->>>>>>> d72d745f
+#include <errno.h>
 #include <errno.h>
 #include <pthread.h>
 #include <stdlib.h>
@@ -15,15 +11,8 @@
 static int events_num;
 pthread_t emonitor_tid;
 int closing;
-<<<<<<< HEAD
-
 #define MAX_EVENTS 16
 struct hvisor_event *events[MAX_EVENTS];
-
-=======
-#define MAX_EVENTS 16
-struct hvisor_event *events[MAX_EVENTS];
->>>>>>> d72d745f
 static void *epoll_loop() {
     struct epoll_event events[MAX_EVENTS];
     struct hvisor_event *hevent;
