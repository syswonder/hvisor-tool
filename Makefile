--- conflicted
+++ resolved
@@ -1,10 +1,5 @@
-<<<<<<< HEAD
 KDIR ?= ~/playground2/linux
 ARCH ?= x86_64
-=======
-KDIR ?=
-ARCH ?= arm64
->>>>>>> d5e31ef2
 LOG ?= LOG_INFO
 DEBUG ?= n
 VIRTIO_GPU ?= n
