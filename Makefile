<<<<<<< HEAD
KDIR ?= ../OK8MP-linux-kernel
DEV ?= /dev/sda1
=======
# KDIR ?= ../../linux
KDIR ?= ~/study/hypervisor/nxp/OK8MP-linux-kernel
DEV ?= /dev/sdb1
ARCH ?= riscv
>>>>>>> 3478fc67

export KDIR
export ARCH

.PHONY: all tools driver clean
tools:
	make -C tools

driver:
	make -C driver

all: tools driver

transfer: all
	./trans_file.sh ./tools/hvisor 
	./trans_file.sh ./driver/hvisor.ko 

<<<<<<< HEAD
transfer_nxp: all
	sudo mount $(DEV) /mnt/
	sudo cp ./tools/hvisor /mnt/home/arm64
	sudo cp ./driver/hvisor.ko /mnt/home/arm64
	sudo umount /mnt
	sudo umount $(DEV)

=======
transfer_nxp: 
	make all ARCH=arm64 KDIR=/home/lgw/study/hypervisor/nxp/OK8MP-linux-kernel
	cp ./tools/hvisor /home/lgw/tftp
	cp ./driver/hvisor.ko /home/lgw/tftp
	# sudo mount $(DEV) /mnt/
	# sudo cp ./tools/hvisor /mnt/home/arm64
	# sudo cp ./driver/hvisor.ko /mnt/home/arm64
	# sudo umount /mnt
	# sudo umount $(DEV)
>>>>>>> 3478fc67
clean:
	make -C tools clean
	make -C driver clean<|MERGE_RESOLUTION|>--- conflicted
+++ resolved
@@ -1,12 +1,6 @@
-<<<<<<< HEAD
 KDIR ?= ../OK8MP-linux-kernel
 DEV ?= /dev/sda1
-=======
-# KDIR ?= ../../linux
-KDIR ?= ~/study/hypervisor/nxp/OK8MP-linux-kernel
-DEV ?= /dev/sdb1
-ARCH ?= riscv
->>>>>>> 3478fc67
+ARCH ?= arm64
 
 export KDIR
 export ARCH
@@ -24,25 +18,12 @@
 	./trans_file.sh ./tools/hvisor 
 	./trans_file.sh ./driver/hvisor.ko 
 
-<<<<<<< HEAD
 transfer_nxp: all
 	sudo mount $(DEV) /mnt/
 	sudo cp ./tools/hvisor /mnt/home/arm64
 	sudo cp ./driver/hvisor.ko /mnt/home/arm64
-	sudo umount /mnt
 	sudo umount $(DEV)
 
-=======
-transfer_nxp: 
-	make all ARCH=arm64 KDIR=/home/lgw/study/hypervisor/nxp/OK8MP-linux-kernel
-	cp ./tools/hvisor /home/lgw/tftp
-	cp ./driver/hvisor.ko /home/lgw/tftp
-	# sudo mount $(DEV) /mnt/
-	# sudo cp ./tools/hvisor /mnt/home/arm64
-	# sudo cp ./driver/hvisor.ko /mnt/home/arm64
-	# sudo umount /mnt
-	# sudo umount $(DEV)
->>>>>>> 3478fc67
 clean:
 	make -C tools clean
 	make -C driver clean